/*
 * Copyright 2012 The Netty Project
 *
 * The Netty Project licenses this file to you under the Apache License,
 * version 2.0 (the "License"); you may not use this file except in compliance
 * with the License. You may obtain a copy of the License at:
 *
 *   http://www.apache.org/licenses/LICENSE-2.0
 *
 * Unless required by applicable law or agreed to in writing, software
 * distributed under the License is distributed on an "AS IS" BASIS, WITHOUT
 * WARRANTIES OR CONDITIONS OF ANY KIND, either express or implied. See the
 * License for the specific language governing permissions and limitations
 * under the License.
 */

package io.netty.buffer;

/**
 *
 * 每个PoolChunk，用来组织和管理多个Page的内存分配和释放，默认为16Mb，
 * 包含2048个Page，每个Page为8KB。
 *
 * Description of algorithm for PageRun/PoolSubpage allocation from PoolChunk
 *
 * Notation: The following terms are important to understand the code
 * > page  - a page is the smallest unit of memory chunk that can be allocated
 * > chunk - a chunk is a collection of pages
 * > in this code chunkSize = 2^{maxOrder} * pageSize
 *
 * To begin we allocate a byte array of size = chunkSize
 * Whenever a ByteBuf of given size needs to be created we search for the first position
 * in the byte array that has enough empty space to accommodate the requested size and
 * return a (long) handle that encodes this offset information, (this memory segment is then
 * marked as reserved so it is always used by exactly one ByteBuf and no more)
 *
 * For simplicity all sizes are normalized according to PoolArena#normalizeCapacity method
 * This ensures that when we request for memory segments of size >= pageSize the normalizedCapacity
 * equals the next nearest power of 2
 *
 * 满二叉树
 *
 * To search for the first offset in chunk that has at least requested size available we construct a complete balanced binary tree and store it in an array (just like heaps)
 *
 *  - memoryMap
 *
 * The tree looks like this (the size of each node being mentioned in the parenthesis)
 *
 * depth=0        1 node (chunkSize)
 * depth=1        2 nodes (chunkSize/2)
 * ..
 * ..
 * depth=d        2^d nodes (chunkSize/2^d)
 * ..
 * depth=maxOrder 2^maxOrder nodes (chunkSize/2^{maxOrder} = pageSize)
 *
 * depth=maxOrder is the last level and the leafs consist of pages
 *
 * With this tree available searching in chunkArray translates like this:
 * To allocate a memory segment of size chunkSize/2^k we search for the first node (from left) at height k
 * which is unused
 *
 * Algorithm:
 * ----------
 * Encode the tree in memoryMap with the notation
 *   memoryMap[id] = x => in the subtree rooted at id, the first node that is free to be allocated
 *   is at depth x (counted from depth=0) i.e., at depths [depth_of_id, x), there is no node that is free
 *
 *  As we allocate & free nodes, we update values stored in memoryMap so that the property is maintained
 *
 * Initialization -
 *   In the beginning we construct the memoryMap array by storing the depth of a node at each node
 *     i.e., memoryMap[id] = depth_of_id
 *
 * Observations:
 * -------------
 * 1) memoryMap[id] = depth_of_id  => it is free / unallocated，表示当前节点可分配内存。
 * 2) memoryMap[id] > depth_of_id  => at least one of its child nodes is allocated, so we cannot allocate it, but some of its children can still be allocated based on their availability，表示当前节点至少一个子节点已经被分配，无法分配满足该深度的内存，但是可以分配更小一些的内存（通过空闲的子节点）。
 * 3) memoryMap[id] = maxOrder（最大深度） + 1 => the node is fully allocated & thus none of its children can be allocated, it is thus marked as unusable。表示当前节点下的所有子节点都已经分配完，没有可用内存。
 *
 * Algorithm: [allocateNode(d) => we want to find the first node (from left) at height h that can be allocated]
 * ----------
 * 1) start at root (i.e., depth = 0 or id = 1)
 * 2) if memoryMap[1] > d => cannot be allocated from this chunk
 * 3) if left node value <= h; we can allocate from left subtree so move to left and repeat until found
 * 4) else try in right subtree
 *
 * Algorithm: [allocateRun(size)]
 * ----------
 * 1) Compute d = log_2(chunkSize/size)
 * 2) Return allocateNode(d)
 *
 * Algorithm: [allocateSubpage(size)]
 * ----------
 * 1) use allocateNode(maxOrder) to find an empty (i.e., unused) leaf (i.e., page)
 * 2) use this handle to construct the PoolSubpage object or if it already exists just call init(normCapacity)
 *    note that this PoolSubpage object is added to subpagesPool in the PoolArena when we init() it
 *
 * Note:
 * -----
 * In the implementation for improving cache coherence,
 * we store 2 pieces of information depth_of_id and x as two byte values in memoryMap and depthMap respectively
 *
 * memoryMap[id]= depth_of_id  is defined above
 * depthMap[id]= x  indicates that the first node which is free to be allocated is at depth x (from root)
 */
final class PoolChunk<T> implements PoolChunkMetric {

    private static final int INTEGER_SIZE_MINUS_ONE = Integer.SIZE - 1;

    final PoolArena<T> arena;
    final T memory;
    final boolean unpooled;
    final int offset;

    // 节点编号，PoolSubpage的分配信息
    private final byte[] memoryMap;
    // 节点深度，二叉树的深度，0表示可以分配16M空间，1表示可以分配8M,...,11表示可以分配8k空间。
    private final byte[] depthMap;
    private final PoolSubpage<T>[] subpages;
    /** Used to determine if the requested capacity is equal to or greater than pageSize. */
    private final int subpageOverflowMask;
    private final int pageSize;
    private final int pageShifts;
    private final int maxOrder;
    private final int chunkSize;
    private final int log2ChunkSize;
    private final int maxSubpageAllocs;
    /** Used to mark memory as unusable */
    private final byte unusable;

    private int freeBytes;

    PoolChunkList<T> parent;
    PoolChunk<T> prev;
    PoolChunk<T> next;

    // TODO: Test if adding padding helps under contention
    //private long pad0, pad1, pad2, pad3, pad4, pad5, pad6, pad7;

    PoolChunk(PoolArena<T> arena, T memory, int pageSize, int maxOrder, int pageShifts, int chunkSize, int offset) {
        unpooled = false;
        this.arena = arena;
        // memory为1个ByteBuf
        this.memory = memory;
        // 8KB
        this.pageSize = pageSize;
        // 13
        this.pageShifts = pageShifts;
        // 11
        this.maxOrder = maxOrder;
        this.chunkSize = chunkSize;
        this.offset = offset;
        unusable = (byte) (maxOrder + 1);
        log2ChunkSize = log2(chunkSize);
        subpageOverflowMask = ~(pageSize - 1);
        freeBytes = chunkSize;

        assert maxOrder < 30 : "maxOrder should be < 30, but is: " + maxOrder;
        maxSubpageAllocs = 1 << maxOrder;

        // Generate the memory map. 下标从1开始。
        /**
         *   0                 0 ～16MB
         *                  /         \
         *   1           0～8MB      8～16MB
         *            /   \          /  \
         *   2              。。。 。。。。
         *  。。。   /   \
         *  11   0～8kb 8～16kb          。。。     【2048】
         *
         */
        // Generate the memory map. 节点数量4096
        memoryMap = new byte[maxSubpageAllocs << 1];
        depthMap = new byte[memoryMap.length];
        int memoryMapIndex = 1;
        // d相当于1个深度，赋值的内容代表当前节点的深度。
        for (int d = 0; d <= maxOrder; ++ d) { // move down the tree one level at a time
            // 节点数
            int depth = 1 << d;
            for (int p = 0; p < depth; ++ p) {
                // in each level traverse left to right and set value to the depth of subtree
                memoryMap[memoryMapIndex] = (byte) d;
                depthMap[memoryMapIndex] = (byte) d;
                memoryMapIndex ++;
            }
        } // [0, 0, 1, 1, 2, 2, 2, 2, 3....]

        subpages = newSubpageArray(maxSubpageAllocs);
    }

    /** Creates a special chunk that is not pooled. */
    PoolChunk(PoolArena<T> arena, T memory, int size, int offset) {
        unpooled = true;
        this.arena = arena;
        this.memory = memory;
        this.offset = offset;
        memoryMap = null;
        depthMap = null;
        subpages = null;
        subpageOverflowMask = 0;
        pageSize = 0;
        pageShifts = 0;
        maxOrder = 0;
        unusable = (byte) (maxOrder + 1);
        chunkSize = size;
        log2ChunkSize = log2(chunkSize);
        maxSubpageAllocs = 0;
    }

    @SuppressWarnings("unchecked")
    private PoolSubpage<T>[] newSubpageArray(int size) {
        return new PoolSubpage[size];
    }

    @Override
    public int usage() {
        final int freeBytes;
        synchronized (arena) {
            freeBytes = this.freeBytes;
        }
        return usage(freeBytes);
    }

    private int usage(int freeBytes) {
        if (freeBytes == 0) {
            return 100;
        }

        int freePercentage = (int) (freeBytes * 100L / chunkSize);
        if (freePercentage == 0) {
            return 99;
        }
        return 100 - freePercentage;
    }

    /**
     *
     * @param normCapacity
     * @return 返回指向Chunk中某个Page的某个子块所对应的连续内存。
     */
    long allocate(int normCapacity) {
        // 如果以Page为单位分配
        if ((normCapacity & subpageOverflowMask) != 0) { // >= pageSize
            return allocateRun(normCapacity);
<<<<<<< HEAD
        } else { // subPage级别
=======
        } else { //在SubPage级别进行内存分配
>>>>>>> 9b6c1e3f
            return allocateSubpage(normCapacity);
        }
    }

    /**
     * Update method used by allocate
     * This is triggered only when a successor is allocated and all its predecessors
     * need to update their state
     * The minimal depth at which subtree rooted at id has some free space
     *
     * @param id id
     */
    private void updateParentsAlloc(int id) {
        while (id > 1) {
            int parentId = id >>> 1;
            byte val1 = value(id);
            // 兄弟节点
            byte val2 = value(id ^ 1);
            byte val = val1 < val2 ? val1 : val2;
            setValue(parentId, val);
            id = parentId;
        }
    }

    /**
     * Update method used by free
     * This needs to handle the special case when both children are completely free
     * in which case parent be directly allocated on request of size = child-size * 2
     *
     * @param id id
     */
    private void updateParentsFree(int id) {
        int logChild = depth(id) + 1;
        while (id > 1) {
            int parentId = id >>> 1;
            byte val1 = value(id);
            byte val2 = value(id ^ 1);
            logChild -= 1; // in first iteration equals log, subsequently reduce 1 from logChild as we traverse up

            if (val1 == logChild && val2 == logChild) {
                setValue(parentId, (byte) (logChild - 1));
            } else {
                byte val = val1 < val2 ? val1 : val2;
                setValue(parentId, val);
            }

            id = parentId;
        }
    }

    /**
     * Algorithm to allocate an index in memoryMap when we query for a free node
     * at depth d
     *
     * @param d depth
     * @return index in memoryMap
     */
    private int allocateNode(int d) {
        // 节点编号，对应存储的是depth
        int id = 1;
        // 所有高度<d 的节点 id & initial = 0
        int initial = - (1 << d); // has last d bits = 0 and rest all = 1
        byte val = value(id);// = memoryMap[id]
        if (val > d) { // unusable
            return -1;
        }
        // val<d 子节点可满足需求
        // id & initial == 0 高度<d
        while (val < d || (id & initial) == 0) { // id & initial == 1 << d for all ids at depth d, for < d it is 0
            // 代表当前节点的子节点的起始位置
            id <<= 1; // 高度加1，进入子节点
            val = value(id);
            if (val > d) { // unusable
                // id为偶数则+1，为奇数则-1，用的是其兄弟节点。
                id ^= 1;
                val = value(id);
            }
        }
        byte value = value(id);
        assert value == d && (id & initial) == 1 << d : String.format("val = %d, id & initial = %d, d = %d",
                value, id & initial, d);
        setValue(id, unusable); // mark as unusable
        // 更新父节点的value为其左右节点
        // 逐层往上标记被使用。
        updateParentsAlloc(id);
        return id;
    }

    /**
     * Allocate a run of pages (>=1)
     *
     * @param normCapacity normalized capacity
     * @return index in memoryMap
     */
    private long allocateRun(int normCapacity) {
        // ≥8k时，定位深度
        // 计算出第几层
        int d = maxOrder - (log2(normCapacity) - pageShifts);
        // 根据层级关系去分配一个节点，其中id代表memoryMap中的下标
        int id = allocateNode(d);
        if (id < 0) {
            return id;
        }
        freeBytes -= runLength(id);
        return id;
    }

    /**
     * Create/ initialize a new PoolSubpage of normCapacity
     * Any PoolSubpage created/ initialized here is added to subpage pool in the PoolArena that owns this PoolChunk
     *
     * @param normCapacity normalized capacity
     * @return index in memoryMap
     */
    private long allocateSubpage(int normCapacity) {
        // Obtain the head of the PoolSubPage pool that is owned by the PoolArena and synchronize on it.
        // This is need as we may add it back and so alter the linked-list structure.
        // 找到arena中对应的subpage头节点
        PoolSubpage<T> head = arena.findSubpagePoolHead(normCapacity);
        // 加锁，分配过程会修改链表结构
        synchronized (head) {
            int d = maxOrder; // subpages are only be allocated from pages i.e., leaves
            // 表示在第11层分配节点
            int id = allocateNode(d);
            if (id < 0) {
                return id; // 叶子节点全部分配完毕
            }

            // 获取初始化的SubPage
            final PoolSubpage<T>[] subpages = this.subpages;
            final int pageSize = this.pageSize;

            freeBytes -= pageSize;
<<<<<<< HEAD
            // 表示第几个SubPage
=======
            // 得到叶子节点的偏移索引，从0开始，即2048-0,2049-1,...
>>>>>>> 9b6c1e3f
            int subpageIdx = subpageIdx(id);
            PoolSubpage<T> subpage = subpages[subpageIdx];
            if (subpage == null) {
                subpage = new PoolSubpage<T>(head, this, id, runOffset(id), pageSize, normCapacity);
                subpages[subpageIdx] = subpage;
            } else {
                subpage.init(head, normCapacity);
            }
<<<<<<< HEAD
            // 取出一个subpage
=======
            // 取出一个SubPage
>>>>>>> 9b6c1e3f
            return subpage.allocate();
        }
    }

    /**
     * Free a subpage or a run of pages
     * When a subpage is freed from PoolSubpage, it might be added back to subpage pool of the owning PoolArena
     * If the subpage pool in PoolArena has at least one other PoolSubpage of given elemSize, we can
     * completely free the owning Page so it is available for subsequent allocations
     *
     * @param handle handle to free
     */
    void free(long handle) {
        int memoryMapIdx = memoryMapIdx(handle);
        int bitmapIdx = bitmapIdx(handle);

        if (bitmapIdx != 0) { // free a subpage
            PoolSubpage<T> subpage = subpages[subpageIdx(memoryMapIdx)];
            assert subpage != null && subpage.doNotDestroy;

            // Obtain the head of the PoolSubPage pool that is owned by the PoolArena and synchronize on it.
            // This is need as we may add it back and so alter the linked-list structure.
            PoolSubpage<T> head = arena.findSubpagePoolHead(subpage.elemSize);
            synchronized (head) {
                if (subpage.free(head, bitmapIdx & 0x3FFFFFFF)) {
                    return;
                }
            }
        }
        freeBytes += runLength(memoryMapIdx);
        setValue(memoryMapIdx, depth(memoryMapIdx));
        updateParentsFree(memoryMapIdx);
    }

    void initBuf(PooledByteBuf<T> buf, long handle, int reqCapacity) {
        int memoryMapIdx = memoryMapIdx(handle);
        int bitmapIdx = bitmapIdx(handle);
        if (bitmapIdx == 0) {
            byte val = value(memoryMapIdx);
            assert val == unusable : String.valueOf(val);
            buf.init(this, handle, runOffset(memoryMapIdx) + offset, reqCapacity, runLength(memoryMapIdx),
                     arena.parent.threadCache());
        } else {
            initBufWithSubpage(buf, handle, bitmapIdx, reqCapacity);
        }
    }

    void initBufWithSubpage(PooledByteBuf<T> buf, long handle, int reqCapacity) {
        initBufWithSubpage(buf, handle, bitmapIdx(handle), reqCapacity);
    }

    private void initBufWithSubpage(PooledByteBuf<T> buf, long handle, int bitmapIdx, int reqCapacity) {
        assert bitmapIdx != 0;

        int memoryMapIdx = memoryMapIdx(handle);

        PoolSubpage<T> subpage = subpages[subpageIdx(memoryMapIdx)];
        assert subpage.doNotDestroy;
        assert reqCapacity <= subpage.elemSize;

        /**
         * @param offset
         * 这里的偏移量就是原来的Page的偏移量 + 子块的偏移量。
         * bitmapIdx & 0x3FFFFFFF，代表当前分配的SubPage属于第几个SubPage
         * (bitmapIdx & 0x3FFFFFFF) * subpage.elemSize，表示在当前Page的偏移量。
         */
        buf.init(
            this, handle,
            runOffset(memoryMapIdx) + (bitmapIdx & 0x3FFFFFFF) * subpage.elemSize + offset,
                reqCapacity, subpage.elemSize, arena.parent.threadCache());
    }

    private byte value(int id) {
        return memoryMap[id];
    }

    private void setValue(int id, byte val) {
        memoryMap[id] = val;
    }

    private byte depth(int id) {
        return depthMap[id];
    }

    private static int log2(int val) {
        // compute the (0-based, with lsb = 0) position of highest set bit i.e, log2
        return INTEGER_SIZE_MINUS_ONE - Integer.numberOfLeadingZeros(val);
    }

    private int runLength(int id) {
        // represents the size in #bytes supported by node 'id' in the tree
        return 1 << log2ChunkSize - depth(id);
    }

    private int runOffset(int id) {
        // represents the 0-based offset in #bytes from start of the byte-array chunk
        int shift = id ^ 1 << depth(id);
        return shift * runLength(id);
    }

    private int subpageIdx(int memoryMapIdx) {
        return memoryMapIdx ^ maxSubpageAllocs; // remove highest set bit, to get offset
    }

    private static int memoryMapIdx(long handle) {
        // 强制转化为int类型，也就是去掉高32位
        return (int) handle;
    }

    private static int bitmapIdx(long handle) {
        // 有关subpage
        return (int) (handle >>> Integer.SIZE);
    }

    @Override
    public int chunkSize() {
        return chunkSize;
    }

    @Override
    public int freeBytes() {
        synchronized (arena) {
            return freeBytes;
        }
    }

    @Override
    public String toString() {
        final int freeBytes;
        synchronized (arena) {
            freeBytes = this.freeBytes;
        }

        return new StringBuilder()
                .append("Chunk(")
                .append(Integer.toHexString(System.identityHashCode(this)))
                .append(": ")
                .append(usage(freeBytes))
                .append("%, ")
                .append(chunkSize - freeBytes)
                .append('/')
                .append(chunkSize)
                .append(')')
                .toString();
    }

    void destroy() {
        arena.destroyChunk(this);
    }
}<|MERGE_RESOLUTION|>--- conflicted
+++ resolved
@@ -243,11 +243,7 @@
         // 如果以Page为单位分配
         if ((normCapacity & subpageOverflowMask) != 0) { // >= pageSize
             return allocateRun(normCapacity);
-<<<<<<< HEAD
-        } else { // subPage级别
-=======
         } else { //在SubPage级别进行内存分配
->>>>>>> 9b6c1e3f
             return allocateSubpage(normCapacity);
         }
     }
@@ -381,11 +377,8 @@
             final int pageSize = this.pageSize;
 
             freeBytes -= pageSize;
-<<<<<<< HEAD
+            // 得到叶子节点的偏移索引，从0开始，即2048-0,2049-1,...
             // 表示第几个SubPage
-=======
-            // 得到叶子节点的偏移索引，从0开始，即2048-0,2049-1,...
->>>>>>> 9b6c1e3f
             int subpageIdx = subpageIdx(id);
             PoolSubpage<T> subpage = subpages[subpageIdx];
             if (subpage == null) {
@@ -394,11 +387,7 @@
             } else {
                 subpage.init(head, normCapacity);
             }
-<<<<<<< HEAD
-            // 取出一个subpage
-=======
             // 取出一个SubPage
->>>>>>> 9b6c1e3f
             return subpage.allocate();
         }
     }
